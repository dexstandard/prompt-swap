import { fetchOrderBook } from './derivatives.js';
import { callAi, extractJson } from '../util/ai.js';
import { analysisSchema, type AnalysisLog, type Analysis } from './types.js';

export async function getOrderBookAnalysis(
  pair: string,
  model: string,
  apiKey: string,
): Promise<AnalysisLog> {
  const snapshot = await fetchOrderBook(pair);
  const prompt = { pair, snapshot };
  const body = {
    model,
    input: prompt,
    instructions:
      `You are a crypto market order book analyst. Using the order book snapshot in input, write a short report for a crypto trader about ${pair}. Include a liquidity imbalance score from 0-10.`,
    max_output_tokens: 255,
<<<<<<< HEAD
    text: {
      format: {
        type: 'json_schema',
        json_schema: {
          name: 'analysis',
          strict: true,
          schema: analysisSchema,
        },
=======
    response_format: {
      type: 'json_schema',
      json_schema: {
        name: 'analysis',
        strict: true,
        schema: analysisSchema,
>>>>>>> dd24a975
      },
    },
  };
  const res = await callAi(body, apiKey);
  const analysis = extractJson<Analysis>(res);
  if (!analysis) throw new Error('missing order book analysis');
  return { analysis, prompt: body, response: res };
}<|MERGE_RESOLUTION|>--- conflicted
+++ resolved
@@ -15,23 +15,15 @@
     instructions:
       `You are a crypto market order book analyst. Using the order book snapshot in input, write a short report for a crypto trader about ${pair}. Include a liquidity imbalance score from 0-10.`,
     max_output_tokens: 255,
-<<<<<<< HEAD
     text: {
-      format: {
-        type: 'json_schema',
+    response_format: {
+      type: 'json_schema',
+      json_schema: {
         json_schema: {
           name: 'analysis',
           strict: true,
           schema: analysisSchema,
         },
-=======
-    response_format: {
-      type: 'json_schema',
-      json_schema: {
-        name: 'analysis',
-        strict: true,
-        schema: analysisSchema,
->>>>>>> dd24a975
       },
     },
   };
