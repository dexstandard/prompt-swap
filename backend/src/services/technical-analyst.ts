import { fetchTokenIndicators } from './indicators.js';
import { callAi, extractJson } from '../util/ai.js';
import { analysisSchema, type AnalysisLog, type Analysis } from './types.js';

export async function getTechnicalOutlook(
  token: string,
  model: string,
  apiKey: string,
  timeframe: string,
): Promise<AnalysisLog> {
  const indicators = await fetchTokenIndicators(token);
  const prompt = { token, timeframe, indicators };
  const body = {
    model,
    input: prompt,
    instructions:
      `You are a crypto technical analyst. Using indicators in input, write a short outlook for a crypto trader about ${token} on timeframe ${timeframe}. Include a bullishness score from 0-10 and key signals.`,
    max_output_tokens: 255,
<<<<<<< HEAD
    text: {
      format: {
        type: 'json_schema',
        json_schema: {
          name: 'analysis',
          strict: true,
          schema: analysisSchema,
        },
=======
    response_format: {
      type: 'json_schema',
      json_schema: {
        name: 'analysis',
        strict: true,
        schema: analysisSchema,
>>>>>>> dd24a975
      },
    },
  };
  const res = await callAi(body, apiKey);
  const analysis = extractJson<Analysis>(res);
  if (!analysis) throw new Error('missing technical analysis');
  return { analysis, prompt: body, response: res };
}<|MERGE_RESOLUTION|>--- conflicted
+++ resolved
@@ -16,23 +16,15 @@
     instructions:
       `You are a crypto technical analyst. Using indicators in input, write a short outlook for a crypto trader about ${token} on timeframe ${timeframe}. Include a bullishness score from 0-10 and key signals.`,
     max_output_tokens: 255,
-<<<<<<< HEAD
     text: {
-      format: {
-        type: 'json_schema',
+    response_format: {
+      type: 'json_schema',
+      json_schema: {
         json_schema: {
           name: 'analysis',
           strict: true,
           schema: analysisSchema,
         },
-=======
-    response_format: {
-      type: 'json_schema',
-      json_schema: {
-        name: 'analysis',
-        strict: true,
-        schema: analysisSchema,
->>>>>>> dd24a975
       },
     },
   };
