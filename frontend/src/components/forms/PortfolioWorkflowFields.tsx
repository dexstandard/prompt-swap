import { useEffect, useState } from 'react';
import {
  useFormContext,
  Controller,
  useFieldArray,
  useWatch,
} from 'react-hook-form';
import { Plus, Trash } from 'lucide-react';
import type { BalanceInfo } from '../../lib/usePrerequisites';
import type { BinanceAccount } from '../../lib/useBinanceAccount';
import { useTranslation } from '../../lib/i18n';
<<<<<<< HEAD
import {
  tokens,
  stableCoins,
  riskOptions,
  reviewIntervalOptions,
  type PortfolioReviewFormValues,
} from '../../lib/constants';
=======
import { tokens, stableCoins, type PortfolioReviewFormValues } from '../../lib/constants';
>>>>>>> 7a985d44
import TokenSelect from './TokenSelect';
import TextInput from './TextInput';
import Toggle from '../ui/Toggle';

interface Props {
  onTokensChange?: (tokens: string[]) => void;
  balances: BalanceInfo[];
  accountBalances: BinanceAccount['balances'];
  accountLoading: boolean;
  autoPopulateTopTokens?: boolean;
  useEarn: boolean;
  onUseEarnChange: (v: boolean) => void;
}

export default function PortfolioWorkflowFields({
  onTokensChange,
  balances,
  accountBalances,
  accountLoading,
  autoPopulateTopTokens = false,
  useEarn,
  onUseEarnChange,
}: Props) {
  const { control, watch } = useFormContext<PortfolioReviewFormValues>();
  const { fields, append, remove, replace } = useFieldArray({
    control,
    name: 'tokens',
  });
  const tokensWatch = useWatch({
    control,
    name: 'tokens',
    defaultValue: [],
  }) as PortfolioReviewFormValues['tokens'];
  const t = useTranslation();
  const [initializedTopTokens, setInitializedTopTokens] = useState(
    !autoPopulateTopTokens,
  );

  const tokenSet = new Set(tokens.map((t) => t.value));
  const topTokens = accountBalances
    .map((b) => ({ token: b.asset.toUpperCase(), total: b.free + b.locked }))
    .filter(
      (b) =>
        b.total > 0 &&
        !stableCoins.includes(b.token) &&
        tokenSet.has(b.token),
    )
    .sort((a, b) => b.total - a.total)
    .slice(0, 3)
    .map((b) => b.token);

  useEffect(() => {
    if (!autoPopulateTopTokens || initializedTopTokens) return;
    if (accountLoading) return;
    if (!tokensWatch.length) return;
    const stable = tokensWatch[0]?.token || stableCoins[0];
    if (topTokens.length > 0) {
      const newTokens = [stable, ...topTokens]
        .filter((t): t is string => Boolean(t))
        .slice(0, 5);
      replace(
        newTokens.map((t) => ({
          token: t,
          minAllocation: 0,
        })),
      );
      onTokensChange?.(newTokens);
    } else {
      const defaultTokens = [stable, 'BTC'];
      replace(
        defaultTokens.map((t) => ({
          token: t,
          minAllocation: 0,
        })),
      );
      onTokensChange?.(defaultTokens);
    }
    setInitializedTopTokens(true);
  }, [
    autoPopulateTopTokens,
    topTokens,
    initializedTopTokens,
    replace,
    onTokensChange,
    tokensWatch,
    accountLoading,
  ]);

  useEffect(() => {
    onTokensChange?.(
      tokensWatch
        .map((t) => t.token)
        .filter((t): t is string => Boolean(t)),
    );
  }, [tokensWatch, onTokensChange]);

  const colTemplate = 'grid-cols-[7rem_6rem_4rem_auto]';

  const totalUsd = tokensWatch.reduce((sum, t) => {
    const balanceInfo = balances.find((b) => b.token === t.token);
    if (!balanceInfo) return sum;
    const totalBalance = balanceInfo.walletBalance + balanceInfo.earnBalance;
    const price = totalBalance > 0 ? balanceInfo.usdValue / totalBalance : 0;
    const usd =
      (balanceInfo.walletBalance + (useEarn ? balanceInfo.earnBalance : 0)) *
      price;
    return sum + usd;
  }, 0);

  const handleAddToken = () => {
    const available = tokens.filter(
      (t) => !tokensWatch.some((tw) => tw.token === t.value),
    );
    const newToken = available[0]?.value || tokens[0].value;
    append({ token: newToken, minAllocation: 0 });
    onTokensChange?.([
      ...tokensWatch
        .map((t) => t.token)
        .filter((t): t is string => Boolean(t)),
      newToken,
    ]);
  };

  const handleRemoveToken = (index: number) => {
    if (index === 0 || fields.length <= 2) return;
    const newTokens = tokensWatch
      .filter((_, i) => i !== index)
      .map((t) => t.token)
      .filter((t): t is string => Boolean(t));
    remove(index);
    onTokensChange?.(newTokens);
  };

  return (
    <>
      <div className="space-y-2 w-fit">
        <div
          className={`grid ${colTemplate} gap-2 text-sm font-medium`}
        >
          <div className="text-left">Token</div>
          <div className="text-left">
            {useEarn ? 'Spot + Earn' : 'Spot'}
          </div>
          <div className="text-left">Min %</div>
          <div />
        </div>
        {fields.map((field, index) => {
          const token = watch(`tokens.${index}.token`);
          const balanceInfo = balances.find((b) => b.token === token);
          return (
            <div
              key={field.id}
              className={`grid ${colTemplate} items-center gap-2`}
            >
              <Controller
                name={`tokens.${index}.token`}
                control={control}
                render={({ field }) => (
                  <TokenSelect
                    id={`token-${index}`}
                    value={field.value}
                    onChange={field.onChange}
                    options={tokens.filter(
                      (t) =>
                        !tokensWatch.some(
                          (tw, i) => tw.token === t.value && i !== index,
                        ),
                    )}
                    disabled={index === 0}
                  />
                )}
              />
              <span className="text-sm text-left">
                {balanceInfo
                  ? (
                      balanceInfo.walletBalance +
                      (useEarn ? balanceInfo.earnBalance : 0)
                    ).toFixed(5)
                  : '0.00000'}
              </span>
              <Controller
                name={`tokens.${index}.minAllocation`}
                control={control}
                render={({ field }) => (
                  <TextInput
                    id={`minAllocation-${index}`}
                    type="number"
                    min={0}
                    max={95}
                    {...field}
                    onChange={(e) => {
                      let value =
                        e.target.value === '' ? '' : Number(e.target.value);
                      if (value !== '') {
                        if (value < 0) value = 0;
                        const totalOthers = tokensWatch.reduce(
                          (sum, t, i) =>
                            i === index
                              ? sum
                              : sum + (t.minAllocation || 0),
                          0,
                        );
                        const maxAllowed = Math.max(0, 95 - totalOthers);
                        if (value > maxAllowed) value = maxAllowed;
                      }
                      field.onChange(value);
                    }}
                  />
                )}
              />
              <button
                type="button"
                onClick={() => handleRemoveToken(index)}
                disabled={index === 0 || fields.length <= 2}
                className="text-red-600 disabled:opacity-50"
              >
                <Trash className="w-4 h-4" />
              </button>
            </div>
          );
        })}
        {fields.length < 5 && (
          <button
            type="button"
            onClick={handleAddToken}
            className="flex items-center gap-1 text-blue-600"
          >
            <Plus className="w-4 h-4" />
          </button>
        )}
      </div>
<<<<<<< HEAD
      <div className="grid grid-cols-2 grid-rows-4 grid-flow-col items-start gap-x-4 gap-y-2 text-sm font-medium mt-2">
        <span className="text-left">Total $:</span>
        <span>{totalUsd.toFixed(2)}</span>
        <label htmlFor="risk" className="text-left">
          {t('risk_tolerance')}
        </label>
        <Controller
          name="risk"
          control={control}
          render={({ field }) => (
            <SelectInput
              id="risk"
              value={field.value}
              onChange={field.onChange}
              options={riskOptions}
            />
          )}
        />
        <span className="text-left">{t('use_binance_earn')}</span>
=======
      <div className="grid grid-cols-[auto_auto_auto_auto] items-center gap-x-4 text-sm font-medium mt-2">
        <span className="text-left">Total $:</span>
        <span>{totalUsd.toFixed(2)}</span>
        <span className="text-left">{t('use_binance_earn')}:</span>
>>>>>>> 7a985d44
        <Toggle
          label=""
          checked={useEarn}
          onChange={onUseEarnChange}
          size="sm"
        />
<<<<<<< HEAD
        <label htmlFor="reviewInterval" className="text-left">
          {t('review_interval')}
        </label>
        <Controller
          name="reviewInterval"
          control={control}
          render={({ field }) => (
            <SelectInput
              id="reviewInterval"
              value={field.value}
              onChange={field.onChange}
              options={reviewIntervalOptions(t)}
            />
          )}
        />
=======
>>>>>>> 7a985d44
      </div>
      </>
    );
  }<|MERGE_RESOLUTION|>--- conflicted
+++ resolved
@@ -9,7 +9,6 @@
 import type { BalanceInfo } from '../../lib/usePrerequisites';
 import type { BinanceAccount } from '../../lib/useBinanceAccount';
 import { useTranslation } from '../../lib/i18n';
-<<<<<<< HEAD
 import {
   tokens,
   stableCoins,
@@ -17,9 +16,6 @@
   reviewIntervalOptions,
   type PortfolioReviewFormValues,
 } from '../../lib/constants';
-=======
-import { tokens, stableCoins, type PortfolioReviewFormValues } from '../../lib/constants';
->>>>>>> 7a985d44
 import TokenSelect from './TokenSelect';
 import TextInput from './TextInput';
 import Toggle from '../ui/Toggle';
@@ -251,7 +247,6 @@
           </button>
         )}
       </div>
-<<<<<<< HEAD
       <div className="grid grid-cols-2 grid-rows-4 grid-flow-col items-start gap-x-4 gap-y-2 text-sm font-medium mt-2">
         <span className="text-left">Total $:</span>
         <span>{totalUsd.toFixed(2)}</span>
@@ -271,19 +266,12 @@
           )}
         />
         <span className="text-left">{t('use_binance_earn')}</span>
-=======
-      <div className="grid grid-cols-[auto_auto_auto_auto] items-center gap-x-4 text-sm font-medium mt-2">
-        <span className="text-left">Total $:</span>
-        <span>{totalUsd.toFixed(2)}</span>
-        <span className="text-left">{t('use_binance_earn')}:</span>
->>>>>>> 7a985d44
         <Toggle
           label=""
           checked={useEarn}
           onChange={onUseEarnChange}
           size="sm"
         />
-<<<<<<< HEAD
         <label htmlFor="reviewInterval" className="text-left">
           {t('review_interval')}
         </label>
@@ -299,8 +287,6 @@
             />
           )}
         />
-=======
->>>>>>> 7a985d44
       </div>
       </>
     );
