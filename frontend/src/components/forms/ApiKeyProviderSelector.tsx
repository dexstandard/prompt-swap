import { type ReactElement } from 'react';

import { useQueries } from '@tanstack/react-query';
import axios from 'axios';
import { useUser } from '../../lib/useUser';
import api from '../../lib/axios';
import SelectInput from './SelectInput';
import AiApiKeySection from './AiApiKeySection';
import ExchangeApiKeySection from './ExchangeApiKeySection';

interface ProviderConfig {
  value: string;
  label: string;
  queryKey: string;
  getKeyPath: (id: string) => string;
  renderForm: () => ReactElement;
}

const aiConfigs: ProviderConfig[] = [
  {
    value: 'openai',
    label: 'OpenAI',
    queryKey: 'ai-key',
    getKeyPath: (id) => `/users/${id}/ai-key`,
    renderForm: () => <AiApiKeySection label="OpenAI API Key" />,
  },
];

const exchangeConfigs: ProviderConfig[] = [
  {
    value: 'binance',
    label: 'Binance',
    queryKey: 'binance-key',
    getKeyPath: (id) => `/users/${id}/binance-key`,
    renderForm: () => (
      <ExchangeApiKeySection exchange="binance" label="Binance API Credentials" />
    ),
  },
];

interface Props {
  type: 'ai' | 'exchange';
  label: string;
  value: string;
  onChange: (v: string) => void;
}

export default function ApiKeyProviderSelector({
  type,
  label,
  value,
  onChange,
}: Props) {
  const { user } = useUser();
  const configs = type === 'ai' ? aiConfigs : exchangeConfigs;

  const queries = useQueries({
    queries: configs.map((cfg) => ({
      queryKey: [cfg.queryKey, user?.id],
      enabled: !!user,
      queryFn: async () => {
        try {
          await api.get(cfg.getKeyPath(user!.id));
          return true;
        } catch (err) {
          if (axios.isAxiosError(err) && err.response?.status === 404) return false;
          throw err;
        }
      },
    })),
  });

  if (!user) return null;

  const selectedIndex = Math.max(
    configs.findIndex((c) => c.value === value),
    0,
  );
  const selectedConfig = configs[selectedIndex];
  const hasKey = queries[selectedIndex]?.data;
  const allKeysMissing = queries.every((q) => q.data === false);

  return (
    <div>
      <h2 className="text-md font-bold">{label}</h2>
<<<<<<< HEAD
      {hasKey === false && configs.length === 1 ? (
=======
      {allKeysMissing && configs.length === 1 ? (
>>>>>>> bd5c7d7e
        <div className="mt-2">{configs[0].renderForm()}</div>
      ) : (
        <>
          <SelectInput
            id={`${type}-provider`}
            value={value}
            onChange={onChange}
            options={configs.map((p) => ({ value: p.value, label: p.label }))}
          />
          {hasKey === false && (
            <div className="mt-2">{selectedConfig.renderForm()}</div>
          )}
        </>
      )}
    </div>
  );
}<|MERGE_RESOLUTION|>--- conflicted
+++ resolved
@@ -83,11 +83,7 @@
   return (
     <div>
       <h2 className="text-md font-bold">{label}</h2>
-<<<<<<< HEAD
       {hasKey === false && configs.length === 1 ? (
-=======
-      {allKeysMissing && configs.length === 1 ? (
->>>>>>> bd5c7d7e
         <div className="mt-2">{configs[0].renderForm()}</div>
       ) : (
         <>
