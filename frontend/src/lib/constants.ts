--- conflicted
+++ resolved
@@ -81,11 +81,7 @@
     const total = data.tokens.reduce((sum, t) => sum + t.minAllocation, 0);
     return total === 95;
   }, {
-<<<<<<< HEAD
     message: 'Min allocations must not exceed 95% total',
-=======
-    message: 'Min allocations must sum to 95%',
->>>>>>> c84aa7b4
     path: ['tokens'],
   });
 
